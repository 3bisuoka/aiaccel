--- conflicted
+++ resolved
@@ -58,11 +58,8 @@
 target-version = "py310"
 fix = true
 
-<<<<<<< HEAD
-select = ["E", "F", "W", "UP", "B", "SIM", "I", "C"]
-
-[tool.ruff.per-file-ignores]
-"__init__.py" = ["F401"]
+[tool.ruff.lint]
+select = ["F", "E", "W", "UP", "B", "SIM", "I", "C", "A", "ERA", "N", "C90"]
 
 [tool.ruff.lint.isort]
 force-sort-within-sections = true
@@ -87,8 +84,4 @@
 "datascience" = ["numpy", "scipy", "pandas", "matplotlib", "opt_einsum", "einops"]
 "torch" = ["torch"]
 "torch-third-party" = ["torchaudio", "torchvision", "auraloss", "lightning", "einops.layers"]
-"audio" = ["librosa", "pypesq", "pystoi", "soundfile"]
-=======
-[tool.ruff.lint]
-select = ["F", "E", "W", "UP", "B", "SIM", "I", "C", "A", "ERA", "N", "C90"]
->>>>>>> 8f1b6bfa
+"audio" = ["librosa", "pypesq", "pystoi", "soundfile"]