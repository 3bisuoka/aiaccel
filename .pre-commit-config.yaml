repos:
<<<<<<< HEAD
  - repo: https://github.com/charliermarsh/ruff-pre-commit
    rev: v0.1.9
    hooks:
      - id: ruff
        args: [ --fix ]
      - id: ruff-format
  - repo: https://github.com/pre-commit/mirrors-mypy
    rev: v1.1.1
    hooks:
      - id: mypy
        args: [
          "--install-types",
          "--non-interactive",
          "--ignore-missing-imports",
          "--warn-unused-configs",
          "--disallow-any-generics",
          "--disallow-untyped-calls",
          "--disallow-untyped-defs",
          "--disallow-incomplete-defs",
          "--check-untyped-defs",
          "--disallow-untyped-decorators",
          "--warn-redundant-casts",
          "--warn-unused-ignores",
          "--no-implicit-reexport",
          "--strict-equality",
          "--strict-concatenate",
        ]
        exclude:  ^(?:examples|tests)/.*
=======
- repo: https://github.com/astral-sh/ruff-pre-commit
  rev: v0.3.5
  hooks:
  - id: ruff
    args: [--fix]
  - id: ruff-format
- repo: https://github.com/pre-commit/mirrors-mypy
  rev: v1.9.0
  hooks:
  - id: mypy
    language: system
    args: [--config-file, mypy.ini]
- repo: local
  hooks:
  - id: pytest
    name: pytest
    entry: pytest -s -v tests/
    stages: [push]
    language: system
    pass_filenames: false
    always_run: true
>>>>>>> 45b3e816
<|MERGE_RESOLUTION|>--- conflicted
+++ resolved
@@ -1,34 +1,4 @@
 repos:
-<<<<<<< HEAD
-  - repo: https://github.com/charliermarsh/ruff-pre-commit
-    rev: v0.1.9
-    hooks:
-      - id: ruff
-        args: [ --fix ]
-      - id: ruff-format
-  - repo: https://github.com/pre-commit/mirrors-mypy
-    rev: v1.1.1
-    hooks:
-      - id: mypy
-        args: [
-          "--install-types",
-          "--non-interactive",
-          "--ignore-missing-imports",
-          "--warn-unused-configs",
-          "--disallow-any-generics",
-          "--disallow-untyped-calls",
-          "--disallow-untyped-defs",
-          "--disallow-incomplete-defs",
-          "--check-untyped-defs",
-          "--disallow-untyped-decorators",
-          "--warn-redundant-casts",
-          "--warn-unused-ignores",
-          "--no-implicit-reexport",
-          "--strict-equality",
-          "--strict-concatenate",
-        ]
-        exclude:  ^(?:examples|tests)/.*
-=======
 - repo: https://github.com/astral-sh/ruff-pre-commit
   rev: v0.3.5
   hooks:
@@ -49,5 +19,4 @@
     stages: [push]
     language: system
     pass_filenames: false
-    always_run: true
->>>>>>> 45b3e816
+    always_run: true