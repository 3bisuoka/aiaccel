from __future__ import annotations

import warnings
from collections.abc import Sequence
from typing import Any

import numpy as np
import optuna
from optuna.distributions import BaseDistribution
from optuna.study import Study
from optuna.trial import FrozenTrial, TrialState

from aiaccel.hpo.algorithms import NelderMeadAlgorism, NelderMeadCoefficient, NelderMeadEmptyError

__all__ = ["NelderMeadSampler", "NelderMeadEmptyError"]


class NelderMeadSampler(optuna.samplers.BaseSampler):
    def __init__(
        self,
        search_space: dict[str, tuple[float, float]],
        seed: int | None = None,
        rng: np.random.RandomState | None = None,
        coeff: NelderMeadCoefficient | None = None,
        block: bool = False,
        # sub_sampler: optuna.sampler | None = None,
    ) -> None:
        self._search_space = search_space
        _rng = rng if rng is not None else np.random.RandomState(seed) if seed is not None else None

        self.nm = NelderMeadAlgorism(
            search_space=self._search_space,
            coeff=coeff,
            rng=_rng,
            block=block,
        )
        # self.sub_study = optuna.create_study(sampler=sub_sampler) if sub_sampler is not None else None

        self.running_trials: list[FrozenTrial] = []
        self.finished_trials: list[tuple[FrozenTrial, float]] = []

    def infer_relative_search_space(self, study: Study, trial: FrozenTrial) -> dict[str, BaseDistribution]:
        return {}

    def sample_relative(
        self,
        study: Study,
        trial: FrozenTrial,
        search_space: dict[str, BaseDistribution],
    ) -> dict[str, Any]:
        return {}

    def before_trial(self, study: Study, trial: FrozenTrial) -> None:
        if "fixed_params" in trial.system_attrs:  # enqueued trial
            fixed_params = trial.system_attrs["fixed_params"]
            if fixed_params.keys() != self._search_space.keys():
                raise RuntimeError("All parameters must be given when executing enqueue_trial.")

            params = np.array([fixed_params[name] for name in self._search_space])
        else:
            while True:
                print("debug before trial")
                params = self.nm.get_vertex()
                print(f"get_vertex {params}")
                # try:
                #     print("debug before_trial")
                #     params = self.nm.get_vertex()
                # except NelderMeadEmpty as e:
                #     if self.sub_study is None:
                #         raise e
                #     else:
                #         sub_trial = self.sub_study.ask()
                #         trial.set_user_attr("sub_trial", sub_trial)
                #         params = np.array([sub_trial.suggest_float(name, *distribution) for name, distribution in self._search_space.items()])
                #         print(params)

                if all(low < x < high for x, (low, high) in zip(params, self._search_space.values(), strict=False)):
                    break

                # if "sub_trial" in trial.user_attrs:
                #     self.sub_study.tell(trial.user_attrs["sub_trial"], np.inf)
                # else:
                #     self.nm.put_value(params, np.inf)
                self.nm.put_value(params, np.inf)

        trial.set_user_attr("params", params)

        self.running_trials.append(trial)

    def sample_independent(
        self,
        study: Study,
        trial: FrozenTrial,
        param_name: str,
        param_distribution: BaseDistribution,
    ) -> Any:
        if trial.user_attrs["params"] is None:
            raise ValueError('trial.user_attrs["params"] is None')
        if param_name not in self._search_space:
            raise ValueError(f"The parameter name, {param_name}, is not found in the given search_space.")

        param_index = list(self._search_space.keys()).index(param_name)
        param_value = trial.user_attrs["params"][param_index]

        contains = param_distribution._contains(param_distribution.to_internal_repr(param_value))
        if not contains:
            warnings.warn(
                f"The value `{param_value}` is out of range of the parameter `{param_name}`. "
                f"The value will be used but the actual distribution is: `{param_distribution}`.",
                stacklevel=2,
            )
        return param_value

    def after_trial(
        self,
        study: Study,
        trial: FrozenTrial,
        state: TrialState,
        values: Sequence[float] | None,
    ) -> None:
        if isinstance(values, Sequence) and len(values) != 1:  # trial was finished as multiobjective
            raise RuntimeError(
                "Multidimentional trial values are obtained. "
                "NelderMeadSampler supports only single objective optimization."
            )
<<<<<<< HEAD

        self.finished_trials.insert(0, (trial, values[0] if isinstance(values, Sequence) else np.inf))

        for tgt_idx, target_trial in enumerate(self.running_trials):
            print("debug after_trial")
            for fin_idx, (trial, value) in enumerate(self.finished_trials):
                if trial._trial_id == target_trial._trial_id:
                    print(f'put {trial.user_attrs["params"]} {value}')
                    self.nm.put_value(
                        trial.user_attrs["params"],
                        value,
                        # enqueue="fixed_params" in trial.system_attrs or "sub_trial" in trial.user_attrs,
                        enqueue="fixed_params" in trial.system_attrs
                    )

                    self.finished_trials.pop(fin_idx)

                    # print(trial.user_attrs)
                    # # if "sub_trial" not in trial.user_attrs:
                    # #     print(trial.user_attrs)

                    # if "sub_trial" in trial.user_attrs:
                    #     # print("debug tell")
                    #     self.sub_study.tell(trial.user_attrs["sub_trial"], value)

                    break
            else:
                self.running_trials = self.running_trials[tgt_idx:]
                break
        else:
            self.running_trials = []
=======
        if isinstance(values, list):
            self.nm.put_value(
                trial.user_attrs["params"],
                values[0],
                enqueue="fixed_params" in trial.system_attrs,
            )
>>>>>>> eb5e1363
<|MERGE_RESOLUTION|>--- conflicted
+++ resolved
@@ -123,43 +123,9 @@
                 "Multidimentional trial values are obtained. "
                 "NelderMeadSampler supports only single objective optimization."
             )
-<<<<<<< HEAD
-
-        self.finished_trials.insert(0, (trial, values[0] if isinstance(values, Sequence) else np.inf))
-
-        for tgt_idx, target_trial in enumerate(self.running_trials):
-            print("debug after_trial")
-            for fin_idx, (trial, value) in enumerate(self.finished_trials):
-                if trial._trial_id == target_trial._trial_id:
-                    print(f'put {trial.user_attrs["params"]} {value}')
-                    self.nm.put_value(
-                        trial.user_attrs["params"],
-                        value,
-                        # enqueue="fixed_params" in trial.system_attrs or "sub_trial" in trial.user_attrs,
-                        enqueue="fixed_params" in trial.system_attrs
-                    )
-
-                    self.finished_trials.pop(fin_idx)
-
-                    # print(trial.user_attrs)
-                    # # if "sub_trial" not in trial.user_attrs:
-                    # #     print(trial.user_attrs)
-
-                    # if "sub_trial" in trial.user_attrs:
-                    #     # print("debug tell")
-                    #     self.sub_study.tell(trial.user_attrs["sub_trial"], value)
-
-                    break
-            else:
-                self.running_trials = self.running_trials[tgt_idx:]
-                break
-        else:
-            self.running_trials = []
-=======
         if isinstance(values, list):
             self.nm.put_value(
                 trial.user_attrs["params"],
                 values[0],
                 enqueue="fixed_params" in trial.system_attrs,
-            )
->>>>>>> eb5e1363
+            )